--- conflicted
+++ resolved
@@ -54,13 +54,11 @@
     merge = function(...)
       M.merge_pr(...)
     end,
-<<<<<<< HEAD
     checks = function()
       M.pr_checks()
-=======
+    end,
     ready = function()
       M.pr_ready_for_review()
->>>>>>> c854c3d4
     end
   },
   review = {
@@ -421,16 +419,31 @@
   end
 end
 
-<<<<<<< HEAD
+function M.pr_ready_for_review()
+  local repo, number = util.get_repo_and_number()
+  if not repo then
+    return
+  end
+  local bufnr = api.nvim_get_current_buf()
+  local status, pr = pcall(api.nvim_buf_get_var, bufnr, "pr")
+  if status and pr then
+    gh.run(
+      {
+        args = {"pr", "ready", tostring(number)},
+        cb = function(output, stderr)
+          print(output, stderr)
+          octo.write_state(bufnr)
+        end
+      }
+    )
+  end
+end
+
 function M.pr_checks()
-=======
-function M.pr_ready_for_review()
->>>>>>> c854c3d4
   local repo, number = util.get_repo_and_number()
   if not repo then
     return
   end
-<<<<<<< HEAD
   local status, pr = pcall(api.nvim_buf_get_var, 0, "pr")
   if status and pr then
     gh.run(
@@ -442,17 +455,6 @@
           elseif output then
             print(output)
           end
-=======
-  local bufnr = api.nvim_get_current_buf()
-  local status, pr = pcall(api.nvim_buf_get_var, bufnr, "pr")
-  if status and pr then
-    gh.run(
-      {
-        args = {"pr", "ready", tostring(number)},
-        cb = function(output, stderr)
-          print(output, stderr)
-          octo.write_state(bufnr)
->>>>>>> c854c3d4
         end
       }
     )
